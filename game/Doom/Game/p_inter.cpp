#include "p_inter.h"

#include "Asserts.h"
#include "Doom/Base/i_main.h"
#include "Doom/Base/m_random.h"
#include "Doom/Base/s_sound.h"
#include "Doom/Base/sounds.h"
#include "Doom/Renderer/r_main.h"
#include "Doom/UI/st_main.h"
#include "g_game.h"
#include "info.h"
#include "Macros.h"
#include "p_local.h"
#include "p_mobj.h"
#include "p_pspr.h"
#include "p_spec.h"
#include "PsyDoom/Game.h"
#include "PsyDoom/ProgArgs.h"

#include <algorithm>

// How much to add to the 'bonus' effect strength counter anytime a bonus is picked up
static constexpr uint32_t BONUSADD = 4;

// The maximum amount of ammo for each ammo type
const int32_t gMaxAmmo[NUMAMMO] = {
    200,    // am_clip
    50,     // am_shell
    300,    // am_cell
    50      // am_misl
};

// How much ammo a clip for each ammo type gives
const int32_t gClipAmmo[NUMAMMO] = {
    10,     // am_clip
    4,      // am_shell
    20,     // am_cell
    1       // am_misl
};

// Next index in the dead player removal queue to use (this index is wrapped)
uint32_t gDeadPlayerRemovalQueueIdx;

// A queue of player corpses that eventually get removed from the game when a new corpse uses an occupied queue slot
mobj_t* gDeadPlayerMobjRemovalQueue[MAX_DEAD_PLAYERS];

//------------------------------------------------------------------------------------------------------------------------------------------
// Try to give the specified player the specified number of ammo clips of the given type.
// If the clip count is '0' then a half clip is given instead.
// Returns 'true' if ammo was actually given, 'false' if giving failed.
//------------------------------------------------------------------------------------------------------------------------------------------
bool P_GiveAmmo(player_t& player, const ammotype_t ammoType, const int32_t numClips) noexcept {
    // Can't give no ammo
    if (ammoType == am_noammo)
        return false;

    // Sanity check ammo type.
    // PsyDoom: don't accept 'NUMAMMO' as a valid ammo type here, that's not valid either.
    #if PSYDOOM_MODS
        const bool bValidAmmoType = (ammoType < NUMAMMO);
    #else
        const bool bValidAmmoType = (ammoType < am_noammo);
    #endif

    if (!bValidAmmoType) {
        I_Error("P_GiveAmmo: bad type %i", ammoType);
        return false;
    }

    // If you're already maxed out then you cannot pickup
    if (player.ammo[ammoType] == player.maxammo[ammoType])
        return false;

    // How much actual ammo are we adding?
    // If '0' clips is specified then interpret that as a half clip.
    // Double the ammo amount also for the lowest difficulty level...
    int32_t ammoToAdd;

    if (numClips == 0) {
        ammoToAdd = gClipAmmo[ammoType] / 2;
    } else {
        ammoToAdd = numClips * gClipAmmo[ammoType];
    }

    if (gGameSkill == sk_baby) {
        ammoToAdd *= 2;
    }

    // Add the new ammo amount and cap at the max
    const int32_t oldAmmoAmt = player.ammo[ammoType];
    player.ammo[ammoType] += ammoToAdd;
    player.ammo[ammoType] = std::min(player.ammo[ammoType], player.maxammo[ammoType]);

    // Do weapon auto-switching logic if we just got some ammo for a weapon where we previously had none
    if (oldAmmoAmt != 0)
        return true;

    switch (ammoType) {
        case am_clip: {
            if (player.readyweapon == wp_fist) {
                player.pendingweapon = (player.weaponowned[wp_chaingun]) ? wp_chaingun : wp_pistol;
            }
        }   break;

        case am_shell: {
            if ((player.readyweapon == wp_fist) || (player.readyweapon == wp_pistol)) {
                if (player.weaponowned[wp_shotgun]) {
                    player.pendingweapon = wp_shotgun;
                }
            }
        }   break;

        case am_cell: {
            if ((player.readyweapon == wp_fist) || (player.readyweapon == wp_pistol)) {
                if (player.weaponowned[wp_plasma]) {
                    player.pendingweapon = wp_plasma;
                }
            }
        }   break;

        case am_misl: {
            if (player.readyweapon == wp_fist) {
                if (player.weaponowned[wp_missile]) {
                    player.pendingweapon = wp_missile;
                }
            }
        }   break;

        default:
            break;
    }

    return true;
}

//------------------------------------------------------------------------------------------------------------------------------------------
// Attempts to give the weapon type to the specified player, along with any ammo that results from picking up the weapon.
// The weapon type may be 'dropped' by monsters or placed in the level at the start, dropped weapons yield less ammo.
// Returns 'true' if the pickup succeeded, 'false' if pickup is not allowed.
//------------------------------------------------------------------------------------------------------------------------------------------
bool P_GiveWeapon(player_t& player, const weapontype_t weapon, const bool bWasDropped) noexcept {
    // In co-op mode only allow placed weapons to be picked up if not already owned
    if ((gNetGame == gt_coop) && (!bWasDropped)) {
        if (player.weaponowned[weapon])
            return false;

        player.weaponowned[weapon] = true;
        P_GiveAmmo(player, gWeaponInfo[weapon].ammo, 2);
        player.pendingweapon = weapon;
        S_StartSound(player.mo, sfx_wpnup);
        return false;
    }

    // Give ammo for the weapon pickup if possible
    bool bGaveAmmo = false;

    if (gWeaponInfo[weapon].ammo != am_noammo) {
        // Placed weapons give 2 clips, dropped weapons only give 1 clip
        if (bWasDropped) {
            bGaveAmmo = P_GiveAmmo(player, gWeaponInfo[weapon].ammo, 1);
        } else {
            bGaveAmmo = P_GiveAmmo(player, gWeaponInfo[weapon].ammo, 2);
        }
    }

    // Give the weapon if not already owned
    bool bGaveWeapon = false;

    if (!player.weaponowned[weapon]) {
        // Giving a new weapon: mark the weapon as owned and switch to it
        bGaveWeapon = true;
        player.weaponowned[weapon] = true;
        player.pendingweapon = weapon;

        // If this player is picking up the gun then switch to the evil grin status bar face
        if (&player == &gPlayers[gCurPlayerIndex]) {
            gStatusBar.specialFace = f_gotgat;
        }
    }

    // Pickup was successful if ammo or a new weapon resulted from the pickup
    return (bGaveWeapon || bGaveAmmo);
}

//------------------------------------------------------------------------------------------------------------------------------------------
// Try to give the specified amount of health to the player: returns 'true' if that is possible/allowed
//------------------------------------------------------------------------------------------------------------------------------------------
bool P_GiveBody(player_t& player, const int32_t healthAmt) noexcept {
    // Can't give health if already maxed out
    if (player.health >= MAXHEALTH)
        return false;

    player.health = std::min(player.health + healthAmt, MAXHEALTH);
    player.mo->health = player.health;
    return true;
}

//------------------------------------------------------------------------------------------------------------------------------------------
// Try to give the specified armor type (1 = regular armor, 2 = mega armor) to the player.
// Returns 'true' if that is allowed/possible to do.
//------------------------------------------------------------------------------------------------------------------------------------------
bool P_GiveArmor(player_t& player, const int32_t armorType) noexcept {
    const int32_t armorAmt = armorType * 100;

    // Can only give the armor if it's more than the current armor amount
    if (player.armorpoints >= armorAmt)
        return false;

    player.armortype = armorType;
    player.armorpoints = armorAmt;
    return true;
}

//------------------------------------------------------------------------------------------------------------------------------------------
// Gives the specified keycard to the player if the key is not already owned
//------------------------------------------------------------------------------------------------------------------------------------------
void P_GiveCard(player_t& player, const card_t card) noexcept {
    if (!player.cards[card]) {
        player.bonuscount = BONUSADD;
        player.cards[card] = true;
    }
}

//------------------------------------------------------------------------------------------------------------------------------------------
// Give the specified power to the player and return 'true' if successful
//------------------------------------------------------------------------------------------------------------------------------------------
bool P_GivePower(player_t& player, const powertype_t power) noexcept {
    switch (power) {
        case pw_invulnerability:
            player.powers[power] = INVULNTICS;
            return true;

        case pw_strength:
            if (player.health < MAXHEALTH) {
                player.health = std::min(player.health + 100, MAXHEALTH);
                player.mo->health = player.health;
            }

            player.powers[power] = 1;
            return true;

        case pw_invisibility:
            player.powers[power] = INVISTICS;
            player.mo->flags |= MF_BLEND_ADD_25;
            return true;

        case pw_ironfeet:
            player.powers[power] = IRONTICS;
            return true;

        case pw_allmap: {
            // PsyDoom: the 'Computer Area Map' can now be obtained multiple times by a player if the 'multi map pickup' tweak is enabled.
            // This fixes issues with some levels where 100% items cannot be achieved because there are multiple map powerups present.
            #if PSYDOOM_MODS
                if (player.powers[power] && (!Game::gSettings.bAllowMultiMapPickup))
                    return false;
            #else
                if (player.powers[power])
                    return false;
            #endif

            player.powers[power] = 1;
            return true;
        }

        case pw_infrared:
            player.powers[power] = INFRATICS;
            return true;

        default:
            break;
    }

    return false;   // Invalid power
}

//------------------------------------------------------------------------------------------------------------------------------------------
// Does logic for touching items that can be picked up.
// Tries to make the given touching object pickup the special object.
//------------------------------------------------------------------------------------------------------------------------------------------
void P_TouchSpecialThing(mobj_t& special, mobj_t& toucher) noexcept {
    // PsyDoom: document/assert usage assumptions: should only be called for player things!
    ASSERT(toucher.player);

    // See if the thing is out of reach vertically: do not pickup if that is the case
    const fixed_t dz = special.z - toucher.z;

    if ((dz > toucher.height) || (dz < -8 * FRACUNIT))
        return;

    // Touching object cannot pickup if it is dead
    if (toucher.health <= 0)
        return;

    // The player touching the thing and the sound to play
    player_t& player = *toucher.player;
    sfxenum_t soundId = sfx_itemup;

    // PsyDoom: helper that encapsulates the original logic for playing the item pickup sound
    const auto playItemPickupSound = [&]() noexcept {
        // Note: because no sound origin is passed in here, the item pickup sound will ALWAYS play with reverb.
        // This is regardless of the reverb enabled setting for the sector. Unclear if this is a bug or intentional?
        if (&player == &gPlayers[gCurPlayerIndex]) {
            S_StartSound(nullptr, soundId);
        }
    };

    // See what was picked up and play the item pickup sound by default
    switch (special.sprite) {
        //----------------------------------------------------------------------------------------------------------------------------------
        // Keys
        //----------------------------------------------------------------------------------------------------------------------------------
        case SPR_BKEY: {
            if (!player.cards[it_bluecard]) {
                player.message = "You pick up a blue keycard.";
                P_GiveCard(player, it_bluecard);
            }

            // Leave it around in co-op games for other players
            if (gNetGame != gt_single) {
                // PsyDoom: fix a bug where key pickup sounds are NOT played in co-op
                #if PSYDOOM_MODS
                    playItemPickupSound();
                #endif

                return;
            }
        }   break;

        case SPR_RKEY: {
            if (!player.cards[it_redcard]) {
                player.message = "You pick up a red keycard.";
                P_GiveCard(player, it_redcard);
            }

            // Leave it around in co-op games for other players
            if (gNetGame != gt_single) {
                // PsyDoom: fix a bug where key pickup sounds are NOT played in co-op
                #if PSYDOOM_MODS
                    playItemPickupSound();
                #endif

                return;
            }
        }   break;

        case SPR_YKEY: {
            if (!player.cards[it_yellowcard]) {
                player.message = "You pick up a yellow keycard.";
                P_GiveCard(player, it_yellowcard);
            }

            // Leave it around in co-op games for other players
            if (gNetGame != gt_single) {
                // PsyDoom: fix a bug where key pickup sounds are NOT played in co-op
                #if PSYDOOM_MODS
                    playItemPickupSound();
                #endif

                return;
            }
        }   break;

        case SPR_BSKU: {
            if (!player.cards[it_blueskull]) {
                player.message = "You pick up a blue skull key.";
                P_GiveCard(player, it_blueskull);
            }

            // Leave it around in co-op games for other players
            if (gNetGame != gt_single) {
                // PsyDoom: fix a bug where key pickup sounds are NOT played in co-op
                #if PSYDOOM_MODS
                    playItemPickupSound();
                #endif

                return;
            }
        }   break;

        case SPR_RSKU: {
            if (!player.cards[it_redskull]) {
                player.message = "You pick up a red skull key.";
                P_GiveCard(player, it_redskull);
            }

            // Leave it around in co-op games for other players
            if (gNetGame != gt_single) {
                // PsyDoom: fix a bug where key pickup sounds are NOT played in co-op
                #if PSYDOOM_MODS
                    playItemPickupSound();
                #endif

                return;
            }
        }   break;

        case SPR_YSKU: {
            if (!player.cards[it_yellowskull]) {
                player.message = "You pick up a yellow skull key.";
                P_GiveCard(player, it_yellowskull);
            }

            // Leave it around in co-op games for other players
            if (gNetGame != gt_single) {
                // PsyDoom: fix a bug where key pickup sounds are NOT played in co-op
                #if PSYDOOM_MODS
                    playItemPickupSound();
                #endif

                return;
            }
        }   break;

        //----------------------------------------------------------------------------------------------------------------------------------
        // Health
        //----------------------------------------------------------------------------------------------------------------------------------
        case SPR_STIM: {
            if (!P_GiveBody(player, 10))
                return;

            player.message = "You pick up a stimpack.";
        }   break;

        case SPR_MEDI: {
            if (!P_GiveBody(player, 25))
                return;

            // Bug: the < 25 health case would never trigger here, because we've just given 25 health.
            // Looks like the same issue is in Linux Doom and probably other versions too...
            if (player.health < 25) {
                player.message = "You pick up a medikit that you REALLY need!";
            } else {
                player.message = "You pick up a medikit.";
            }
        }   break;

        //----------------------------------------------------------------------------------------------------------------------------------
        // Armors
        //----------------------------------------------------------------------------------------------------------------------------------
        case SPR_ARM1: {
            if (!P_GiveArmor(player, 1))
                return;

            player.message = "You pick up the armor.";
        }   break;

        case SPR_ARM2: {
            if (!P_GiveArmor(player, 2))
                return;

            player.message = "You got the MegaArmor!";
        }   break;

        //----------------------------------------------------------------------------------------------------------------------------------
        // Bonus items
        //----------------------------------------------------------------------------------------------------------------------------------
        case SPR_BON1: {
            player.health = std::min(player.health + 2, 200);
            player.mo->health = player.health;
            player.message = "You pick up a health bonus.";
        }   break;

        case SPR_BON2: {
            player.armorpoints = std::min(player.armorpoints + 2, 200);

            if (player.armortype == 0) {
                player.armortype = 1;
            }

            player.message = "You pick up an armor bonus.";
        }   break;

        case SPR_SOUL: {
            player.health = std::min(player.health + 100, 200);
            player.mo->health = player.health;
            player.message = "Supercharge!";
            soundId = sfx_getpow;
        }   break;

        case SPR_MEGA: {
            player.health = 200;
            player.mo->health = 200;
            P_GiveArmor(player, 2);
            player.message = "Mega Sphere!";
            soundId = sfx_getpow;
        }   break;

        //----------------------------------------------------------------------------------------------------------------------------------
        // Powerups
        //----------------------------------------------------------------------------------------------------------------------------------
        case SPR_PINV: {
            P_GivePower(player, pw_invulnerability);
            player.message = "Invulnerability!";
            soundId = sfx_getpow;
        }   break;

        case SPR_PSTR: {
            P_GivePower(player, pw_strength);

            if (player.readyweapon != wp_fist) {
                player.pendingweapon = wp_fist;
            }

            player.message = "Berserk!";
            soundId = sfx_getpow;
        }   break;

        case SPR_PINS: {
            P_GivePower(player, pw_invisibility);
            player.message = "Partial Invisibility!";
            soundId = sfx_getpow;
        }   break;

        case SPR_SUIT: {
            P_GivePower(player, pw_ironfeet);
            player.message = "Radiation Shielding Suit";
            soundId = sfx_getpow;
        }   break;

        case SPR_PMAP: {
            if (!P_GivePower(player, pw_allmap))
                return;

            player.message = "Computer Area Map";
            soundId = sfx_getpow;
        }   break;

        case SPR_PVIS: {
            P_GivePower(player, pw_infrared);
            player.message = "Light Amplification Goggles";
            soundId = sfx_getpow;
        }   break;

        //----------------------------------------------------------------------------------------------------------------------------------
        // Ammo
        //----------------------------------------------------------------------------------------------------------------------------------
        case SPR_CLIP: {
            if (!P_GiveAmmo(player, am_clip, (special.flags & MF_DROPPED) ? 0 : 1))
                return;

            player.message = "Picked up a clip.";
        }   break;

        case SPR_AMMO: {
            if (!P_GiveAmmo(player, am_clip, 5))
                return;

            player.message = "Picked up a box of bullets.";
        }   break;

        case SPR_ROCK: {
            if (!P_GiveAmmo(player, am_misl, 1))
                return;

            player.message = "Picked up a rocket.";
        }   break;

        case SPR_BROK: {
            if (!P_GiveAmmo(player, am_misl, 5))
                return;

            player.message = "Picked up a box of rockets.";
        }   break;

        case SPR_CELL: {
            if (!P_GiveAmmo(player, am_cell, 1))
                return;

            player.message = "Picked up an energy cell.";
        }   break;

        case SPR_CELP: {
            if (!P_GiveAmmo(player, am_cell, 5))
                return;

            player.message = "Picked up an energy cell pack.";
        }   break;

        case SPR_SHEL: {
            if (!P_GiveAmmo(player, am_shell, 1))
                return;

            player.message = "Picked up 4 shotgun shells.";
        }   break;

        case SPR_SBOX: {
            if (!P_GiveAmmo(player, am_shell, 5))
                return;

            player.message = "Picked up a box of shells.";
        }   break;

        case SPR_BPAK: {
            // A backpack doubles your ammo capacity the first time you get it
            if (!player.backpack) {
                for (uint32_t ammoTypeIdx = 0; ammoTypeIdx < NUMAMMO; ++ammoTypeIdx) {
                    player.maxammo[ammoTypeIdx] *= 2;
                }

                player.backpack = true;
            }

            // Give one clip of each ammo type
            for (uint32_t ammoTypeIdx = 0; ammoTypeIdx < NUMAMMO; ++ammoTypeIdx) {
                P_GiveAmmo(player, (ammotype_t) ammoTypeIdx, 1);
            }

            player.message = "You got the backpack!";
        }   break;

        //----------------------------------------------------------------------------------------------------------------------------------
        // Weapons
        //----------------------------------------------------------------------------------------------------------------------------------
        case SPR_BFUG: {
            if (!P_GiveWeapon(player, wp_bfg, false))
                return;

            player.message = "You got the BFG9000!  Oh, yes.";
            soundId = sfx_wpnup;
        }   break;

        case SPR_MGUN: {
            if (!P_GiveWeapon(player, wp_chaingun, (special.flags & MF_DROPPED)))
                return;

            player.message = "You got the chaingun!";
            soundId = sfx_wpnup;
        }   break;

        case SPR_CSAW: {
            if (!P_GiveWeapon(player, wp_chainsaw, false))
                return;

            player.message = "A chainsaw!  Find some meat!";
            soundId = sfx_wpnup;
        }   break;

        case SPR_LAUN: {
            if (!P_GiveWeapon(player, wp_missile, false))
                return;

            player.message = "You got the rocket launcher!";
            soundId = sfx_wpnup;
        }   break;

        case SPR_PLAS: {
            if (!P_GiveWeapon(player, wp_plasma, false))
                return;

            player.message = "You got the plasma gun!";
            soundId = sfx_wpnup;
        }   break;

        case SPR_SHOT: {
            if (!P_GiveWeapon(player, wp_shotgun, (special.flags & MF_DROPPED)))
                return;

            player.message = "You got the shotgun!";
            soundId = sfx_wpnup;
        }   break;

        case SPR_SGN2: {
            if (!P_GiveWeapon(player, wp_supershotgun, (special.flags & MF_DROPPED)))
                return;

            player.message = "You got the super shotgun!";
            soundId = sfx_wpnup;
        }   break;
    }

    // Include the item in item count stats if the flags allow it
    if (special.flags & MF_COUNTITEM) {
        player.itemcount++;
    }

    // Remove the item on pickup and increase the bonus flash amount and play the pickup sound
    P_RemoveMobj(special);
    player.bonuscount += BONUSADD;
    playItemPickupSound();
}

#if PSYDOOM_MODS

//------------------------------------------------------------------------------------------------------------------------------------------
// PsyDoom addition: tells if the given key can be picked up the specified player
//------------------------------------------------------------------------------------------------------------------------------------------
static bool P_CanPlayerPickupKey(const player_t& player, const card_t cardType) noexcept {
    ASSERT(cardType < NUMCARDS);

    // The answer is 'yes' always in single player
    if (gNetGame == gt_single)
        return true;

    // In multiplayer you can only pick it up if you don't already have it
    return (!player.cards[cardType]);
}

//------------------------------------------------------------------------------------------------------------------------------------------
// PsyDoom addition: tells if the given weapon can be picked up the specified player
//------------------------------------------------------------------------------------------------------------------------------------------
static bool P_CanPlayerPickupWeapon(const player_t& player, const weapontype_t weapon, const bool bWasDropped) noexcept {
    // In co-op mode only allow placed weapons to be picked up if not already owned
    if ((gNetGame == gt_coop) && (!bWasDropped)) {
        if (player.weaponowned[weapon])
            return false;
    }

    // If ammo can be given from the weapon then we can pick it up
    const ammotype_t ammoType = gWeaponInfo[weapon].ammo;

    if (ammoType != am_noammo) {
        if (player.ammo[ammoType] != player.maxammo[ammoType])
            return true;
    }

    // Otherwise the weapon can only be picked up if it is not owned
    return (!player.weaponowned[weapon]);
}

//------------------------------------------------------------------------------------------------------------------------------------------
// PsyDoom addition: tells if the given (touching) map thing can pickup the specified special item or pickup that it is touching.
// This query is used to help fix an original game bug where sometimes it's not possible to pickup items that should be possible to pickup
// if they overlap nearby items that the player is unable to pickup.
//------------------------------------------------------------------------------------------------------------------------------------------
bool P_CanTouchSpecialThing(const mobj_t& special, const mobj_t& toucher) noexcept {
    // The special is expected to be marked as such
    ASSERT(special.flags & MF_SPECIAL);

    // Touching object must be a player!
    const player_t* const pPlayer = toucher.player;

    if (!pPlayer)
        return false;

    // See if the thing is out of reach vertically: cannot pickup if that is the case
    const fixed_t dz = special.z - toucher.z;

    if ((dz > toucher.height) || (dz < -8 * FRACUNIT))
        return false;

    // Touching object cannot pickup if it is dead
    if (toucher.health <= 0)
        return false;

    // See what the item is and whether the player would be able to pick it up
    const player_t& player = *pPlayer;

    switch (special.sprite) {
        // Keys: this logic varies a little bit between single player and multiplayer
        case SPR_BKEY:  return P_CanPlayerPickupKey(player, it_bluecard);
        case SPR_RKEY:  return P_CanPlayerPickupKey(player, it_redcard);
        case SPR_YKEY:  return P_CanPlayerPickupKey(player, it_yellowcard);
        case SPR_BSKU:  return P_CanPlayerPickupKey(player, it_blueskull);
        case SPR_RSKU:  return P_CanPlayerPickupKey(player, it_redskull);
        case SPR_YSKU:  return P_CanPlayerPickupKey(player, it_yellowskull);

        // Health can be picked up so long as you're not over the cap
        case SPR_STIM:
        case SPR_MEDI:
            return (player.health < MAXHEALTH);

        // Armors can be picked up so long as you're below the strength of that armor pickup
        case SPR_ARM1:  return (player.armorpoints < 100);
        case SPR_ARM2:  return (player.armorpoints < 200);

        // These bonus items can always be picked up
        case SPR_BON1:
        case SPR_BON2:
        case SPR_SOUL:
        case SPR_MEGA:
        case SPR_PINV:
        case SPR_PSTR:
        case SPR_PINS:
        case SPR_SUIT:
        case SPR_PVIS:
        case SPR_BPAK:
            return true;

        // In the original game the map powerup could only be picked up once.
        // PsyDoom however can allow this if the 'multi map pickup' tweak is enabled.
        case SPR_PMAP:
            return (Game::gSettings.bAllowMultiMapPickup || (!player.powers[pw_allmap]));

        // Ammo can be picked up if you're not at the max cap
        case SPR_CLIP:
        case SPR_AMMO:
            return (player.ammo[am_clip] != player.maxammo[am_clip]);

        case SPR_ROCK:
        case SPR_BROK:
            return (player.ammo[am_misl] != player.maxammo[am_misl]);

        case SPR_CELL:
        case SPR_CELP:
            return (player.ammo[am_cell] != player.maxammo[am_cell]);

        case SPR_SHEL:
        case SPR_SBOX:
            return (player.ammo[am_shell] != player.maxammo[am_shell]);

        // Weapons are a bit more complex but the general rule is that you can pick it up if you don't have it, or need more ammo.
        // Placed weapons however can only be picked up in co-op if not already owned.
        case SPR_BFUG:  return P_CanPlayerPickupWeapon(player, wp_bfg, false);
        case SPR_MGUN:  return P_CanPlayerPickupWeapon(player, wp_chaingun, (special.flags & MF_DROPPED));
        case SPR_CSAW:  return P_CanPlayerPickupWeapon(player, wp_chainsaw, false);
        case SPR_LAUN:  return P_CanPlayerPickupWeapon(player, wp_missile, false);
        case SPR_PLAS:  return P_CanPlayerPickupWeapon(player, wp_plasma, false);
        case SPR_SHOT:  return P_CanPlayerPickupWeapon(player, wp_shotgun, (special.flags & MF_DROPPED));
        case SPR_SGN2:  return P_CanPlayerPickupWeapon(player, wp_supershotgun, (special.flags & MF_DROPPED));
    }

    // If it's something we don't recognize (shouldn't be the case) then just assume it can be picked up since it's a special
    return true;
}

#endif  // #if PSYDOOM_MODS

//------------------------------------------------------------------------------------------------------------------------------------------
// Kill the specified map object and put it into the dead/gibbed state.
// Optionally a killer can be specified, for frag and kill stat tracking purposes.
//------------------------------------------------------------------------------------------------------------------------------------------
void P_KillMobj(mobj_t* const pKiller, mobj_t& target) noexcept {
    // Target can no longer be shot, float or fly
    target.flags &= ~(MF_SHOOTABLE | MF_FLOAT | MF_SKULLFLY);

    // Gravity is now always applied to the thing's corpse, except for lost souls
    if (target.type != MT_SKULL) {
        target.flags &= ~MF_NOGRAVITY;
    }

    // Target is now a corpse and can fall off cliffs.
    // Also reduce bounding box height considerably - not sure why that matters now though.
    target.flags |= MF_CORPSE | MF_DROPOFF;
    target.height = d_rshift<2>(target.height);

    // Do stat counting adjustments for the kill
    player_t* const pTargetPlayer = target.player;
    player_t* const pKillerPlayer = (pKiller) ? pKiller->player : nullptr;

    if (pTargetPlayer) {
        // A player was killed: someone must get or lose a frag for this
        if (pKillerPlayer && (pKillerPlayer != pTargetPlayer)) {
            // Target killed by another player: credit the killer with a frag
            pKiller->player->frags++;
        } else {
            // The target killed itself somehow, or was killed by something else other than a player: therefore loses a frag
            pTargetPlayer->frags--;
        }
    }
    else if (pKillerPlayer && (target.flags & MF_COUNTKILL)) {
        // A killable thing (monster) killed by a player deliberately: add to that player's kill count
        pKillerPlayer->killcount += 1;
    }
    else if ((gNetGame == gt_single) && (target.flags & MF_COUNTKILL)) {
        // In single player all monster deaths are credited towards the player.
        // This is true even for kills caused by other monsters (infighting) and environmental stuff.
        gPlayers[0].killcount += 1;
    }
#if PSYDOOM_MODS
    else if ((gNetGame == gt_coop) && (target.flags & MF_COUNTKILL)) {
        // PsyDoom: in co-op firstly try and credit the kill towards the player which is being targeted by the monster.
        // Oftentimes this is most likely the player indirectly responsible for the creature's demise.
        // If that fails then fall back to randomly assigning the kill to one player or another.
        mobj_t* const pTargetOfTarget = target.target.get();

        if (pTargetOfTarget && pTargetOfTarget->player) {
            pTargetOfTarget->player->killcount += 1;
        } else {
            gPlayers[P_Random() & 1].killcount += 1;
        }
    }
#endif

    // Player specific death logic
    bool bDoGibbing = false;

    if (pTargetPlayer) {
        // Player is no longer blocking and now dead: also drop whatever weapon is held
        target.flags &= ~MF_SOLID;
        pTargetPlayer->playerstate = PST_DEAD;
        P_DropWeapon(*pTargetPlayer);

        // Do gibbing if the damage if the player was killed by a large amount of damage.
        // Also play the player death sound.
        if (target.health < -50) {
            bDoGibbing = true;

            if (pTargetPlayer == &gPlayers[gCurPlayerIndex]) {
                gStatusBar.gotgibbed = true;
            }

            S_StartSound(&target, sfx_slop);    // Gib death sound
        } else {
            S_StartSound(&target, sfx_pldeth);  // Normal death sound
        }

        // New for PSX: Remove a player corpse if too many are lying around, to help memory usage.
        // Save this new corpse in a circular queue also for later removal.
        if (gDeadPlayerRemovalQueueIdx >= MAX_DEAD_PLAYERS) {
            P_RemoveMobj(*gDeadPlayerMobjRemovalQueue[gDeadPlayerRemovalQueueIdx % MAX_DEAD_PLAYERS]);
        }

        gDeadPlayerMobjRemovalQueue[gDeadPlayerRemovalQueueIdx % MAX_DEAD_PLAYERS] = &target;
        gDeadPlayerRemovalQueueIdx++;

        // Check if frag limit has been hit for deathmatch
        const int32_t fragLimit = Game::gSettings.fragLimit;
<<<<<<< HEAD
        if ((gNetGame == gt_deathmatch) && (fragLimit)) {
=======
        if ((gNetGame == gt_deathmatch) && (fragLimit > 0)) {
>>>>>>> a8ed216a
            if ((gPlayers[0].frags >= fragLimit) || (gPlayers[1].frags >= fragLimit)) {
                G_ExitLevel();
            }
        }
    }

    // Monster gib triggering: trigger if end health is less than the negative amount of starting health
    if (target.health < -target.info->spawnhealth) {
        bDoGibbing = true;
    }

    // Switch to the next map object state (dead, or gibbed) and randomly vary the tics in the state
    const bool bUseGibState = (bDoGibbing && (target.info->xdeathstate != S_NULL));
    const statenum_t nextStateNum = (bUseGibState) ? target.info->xdeathstate : target.info->deathstate;
    P_SetMobjState(target, nextStateNum);

    target.tics = std::max(target.tics - (P_Random() & 1), 1);

    // Do item dropping for the dead thing
    mobjtype_t dropItemType = {};

    switch (target.type) {
        case MT_SHOTGUY:    dropItemType = MT_SHOTGUN;  break;
        case MT_POSSESSED:  dropItemType = MT_CLIP;     break;
        case MT_CHAINGUY:   dropItemType = MT_CHAINGUN; break;

        default:
            break;
    }

    if (dropItemType != mobjtype_t{}) {
        mobj_t& droppedItem = *P_SpawnMobj(target.x, target.y, ONFLOORZ, dropItemType);
        droppedItem.flags |= MF_DROPPED;    // Less ammo for picking up dropped items
    }
}

//------------------------------------------------------------------------------------------------------------------------------------------
// Try to damage the specified map object by the given amount.
// Inflictor is the map object where the damage is coming from, the source is the player etc. that is responsible.
//------------------------------------------------------------------------------------------------------------------------------------------
void P_DamageMobj(mobj_t& target, mobj_t* const pInflictor, mobj_t* const pSource, const int32_t baseDamageAmt) noexcept {
    // Ignore if the target is not shootable (shouldn't hit this case in practice)
    if ((target.flags & MF_SHOOTABLE) == 0)
        return;

    // Ignore if the target is already dead
    if (target.health <= 0)
        return;

    // Shooting a lost soul kills all it's velocity
    if (target.flags & MF_SKULLFLY) {
        target.momz = 0;
        target.momy = 0;
        target.momx = 0;
    }

    // Do adjustments to damage for the player based on skill and special faces due to damage
    player_t* const pTargetPlayer = target.player;

    player_t& curPlayer = gPlayers[gCurPlayerIndex];

    int32_t damageAmt = baseDamageAmt;

    if (pTargetPlayer) {
        // In the lowest skill mode only half damage is applied
        if (gGameSkill == sk_baby) {
            damageAmt = d_rshift<1>(damageAmt);
        }

        // If more than 30 HP are taken then do the special shocked face for that
        if ((damageAmt > 30) && (pTargetPlayer == &curPlayer)) {
            gStatusBar.specialFace = f_hurtbad;
        }
    }

    // Apply force to the object being attacked, unless the attacker is the player and using a chainsaw
    const bool bPlayerChainsawAttack = (pSource && pSource->player && (pSource->player->readyweapon == wp_chainsaw));
    angle_t forceAngle;

    if (pInflictor && (!bPlayerChainsawAttack)) {
        // Figure out the angle and thrust to apply for the damage based on angle to attacker, mass and damage amount
        forceAngle = R_PointToAngle2(pInflictor->x, pInflictor->y, target.x, target.y);
        constexpr fixed_t FORCE_SCALE = 25 * FRACUNIT;
        fixed_t thrust = (damageAmt * FORCE_SCALE) / target.info->mass;

        // Randomly make enemies fall forward off ledges sometimes, if enough damage is done and its up above
        if ((damageAmt < 40) && (damageAmt > target.health) && (target.z - pInflictor->z > 64 * FRACUNIT)) {
            if (P_Random() & 1) {
                forceAngle += ANG180;
                thrust *= 4;
            }
        }

        // Apply the thrust
        const int32_t thrustInt = d_fixed_to_int(thrust);
        const uint32_t fineAngle = forceAngle >> ANGLETOFINESHIFT;

        target.momx += thrustInt * gFineCosine[fineAngle];
        target.momy += thrustInt * gFineSine[fineAngle];

        // PSX new logic: if it is the player then cap the accumulated velocity amount
        if (target.player) {
            constexpr fixed_t MAX_VELOCITY = 16 * FRACUNIT;
            target.momx = std::clamp(target.momx, -MAX_VELOCITY, MAX_VELOCITY);
            target.momy = std::clamp(target.momy, -MAX_VELOCITY, MAX_VELOCITY);
        }
    } else {
        forceAngle = target.angle;
    }

    // Player specific logic
    if (pTargetPlayer) {
        #if PSYDOOM_MODS
        // Ignore all damage (except barrel explosion) if friendly fire
        const bool playerToPlayerDmg = (pSource && pSource->player) && (pTargetPlayer != pSource->player);
        const bool noFriendlyFire = Game::gSettings.bNoFriendlyFire && (gNetGame == gt_coop);
        if (playerToPlayerDmg && noFriendlyFire && (pInflictor && pInflictor->type != MT_BARREL)) {
            return;
        }
        // PsyDoom: is the damaged player a 'Voodoo doll' of a real player?
            const bool bIsVoodooDoll = (pTargetPlayer->mo != &target);
        #endif

        // No damage to the player if god mode or invulnerability is active
        if ((pTargetPlayer->cheats & CF_GODMODE) || pTargetPlayer->powers[pw_invulnerability]) {
            // PsyDoom: but only if it is not a 'Voodoo doll' for the actual player!
            // Those are not included in any cheats enabled, as per PC Doom behavior.
            #if PSYDOOM_MODS
                if (!bIsVoodooDoll)
                    return;
            #else
                return;
            #endif
        }

        // PsyDoom: if the external camera is active then don't allow players to be damaged
        #if PSYDOOM_MODS
            if (gExtCameraTicsLeft > 0)
                return;
        #endif

        // Make the player face look towards the direction of damage
        if (pTargetPlayer == &curPlayer) {
            const angle_t angleToAttacker = forceAngle - target.angle;

            if ((angleToAttacker > ANG45 + ANG45 / 2) && (angleToAttacker < ANG180)) {
                gStatusBar.specialFace = f_faceright;
            }
            else if ((angleToAttacker > ANG180) && (angleToAttacker < ANG270 + ANG45 / 2)) {
                gStatusBar.specialFace = f_faceleft;
            }
        }

        // Do armor soaking up damage and being worn by damage
        if (pTargetPlayer->armortype != 0) {
            // Mega armor soaks up a bit more damage
            int32_t armorDamage = (pTargetPlayer->armortype == 1) ? damageAmt / 3 : damageAmt / 2;

            // Is the armor now exhausted? Cap the damage soakage if so and remove the armor:
            if (armorDamage >= pTargetPlayer->armorpoints) {
                pTargetPlayer->armortype = 0;
                armorDamage = pTargetPlayer->armorpoints;
            }

            // Decrease damage amount and apply to armor instead
            damageAmt -= armorDamage;
            pTargetPlayer->armorpoints -= armorDamage;
        }

        // Do the player pain sound.
        // 
        // PsyDoom: if the target is a 'Voodoo doll' for a real player then play the pain sound at the real player's origin also.
        // This way if the doll and real player are far apart then we can hear the pain sound via both things.
        S_StartSound(&target, sfx_plpain);

        #if PSYDOOM_MODS
            if (bIsVoodooDoll) {
                S_StartSound(pTargetPlayer->mo, sfx_plpain);
            }
        #endif

        // Apply the damage to the player, set the attacker and increase the damage palette effect
        pTargetPlayer->health = std::max(pTargetPlayer->health - damageAmt, 0);
        pTargetPlayer->attacker = pSource;
        pTargetPlayer->damagecount += 1 + (damageAmt / 2);  // Tweak made in PSX version: add '1' here so that all damage causes a palette flash
    }

    // Decrease the map object health
    target.health -= damageAmt;

    if (target.health <= 0) {
        // Map object is now dead - kill it
        P_KillMobj(pSource, target);
    } else {
        // Map object still alive: do the pain state for the thing randomly
        if ((target.info->painchance > P_Random()) && ((target.flags & MF_SKULLFLY) == 0)) {
            // Doing pain: make the monster fight back and go into the pain state
            target.flags |= MF_JUSTHIT;
            P_SetMobjState(target, target.info->painstate);
        }

        // Monster is fully awake now
        target.reactiontime = 0;

        // If not intent on another player target this attacking one.
        // 
        // PsyDoom additions for the Arch-vile: never target Arch-viles (even if they cause splash damage), and update the Arch-vile's
        // target immediately. Note that the PC version also checked for self targetting here (&target != pSource), but that breaks demo
        // compatibility with the PSX version so I've excluded that check.
        #if PSYDOOM_MODS
            const bool bUpdateTarget = (
                ((target.threshold == 0) || (target.type == MT_VILE)) &&    // Arch-viles can change targets immediately
                pSource &&
                (pSource->type != MT_VILE)
            );
        #else
            const bool bUpdateTarget = ((target.threshold == 0) && pSource);
        #endif

        if (bUpdateTarget) {
            target.target = pSource;
            target.threshold = BASETHRESHOLD;

            // Go into the see state if just woken
            if ((target.state == &gStates[target.info->spawnstate]) && (target.info->seestate != S_NULL)) {
                P_SetMobjState(target, target.info->seestate);
            }
        }
    }
}<|MERGE_RESOLUTION|>--- conflicted
+++ resolved
@@ -906,11 +906,7 @@
 
         // Check if frag limit has been hit for deathmatch
         const int32_t fragLimit = Game::gSettings.fragLimit;
-<<<<<<< HEAD
-        if ((gNetGame == gt_deathmatch) && (fragLimit)) {
-=======
         if ((gNetGame == gt_deathmatch) && (fragLimit > 0)) {
->>>>>>> a8ed216a
             if ((gPlayers[0].frags >= fragLimit) || (gPlayers[1].frags >= fragLimit)) {
                 G_ExitLevel();
             }
