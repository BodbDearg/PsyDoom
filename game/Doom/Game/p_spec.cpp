--- conflicted
+++ resolved
@@ -762,15 +762,9 @@
         // Exit the level (regular)
         case 52:
             #if PSYDOOM_MODS
-<<<<<<< HEAD
-                if (gNetGame == gt_deathmatch && Game::gSettings.bExitDisabled && Game::gSettings.fragLimit) {
-                    mobj.player->message = "Map exits are disabled.";
-                    S_StartSound(&mobj, sfx_itemup);
-=======
                 if (gNetGame == gt_deathmatch && Game::gSettings.bExitDisabled && Game::gSettings.fragLimit > 0) {
                     mobj.player->message = "Exits are disabled.";
                     S_StartSound(&mobj, sfx_getpow);
->>>>>>> a8ed216a
                     break;
                 }
             #endif // #if PSYDOOM_MODS
@@ -859,15 +853,9 @@
         // Secret exit
         case 124:
             #if PSYDOOM_MODS
-<<<<<<< HEAD
-                if (gNetGame == gt_deathmatch && Game::gSettings.bExitDisabled && Game::gSettings.fragLimit) {
-                    mobj.player->message = "Map exits are disabled.";
-                    S_StartSound(&mobj, sfx_itemup);
-=======
                 if (gNetGame == gt_deathmatch && Game::gSettings.bExitDisabled && Game::gSettings.fragLimit > 0) {
                     mobj.player->message = "Exits are disabled.";
                     S_StartSound(&mobj, sfx_getpow);
->>>>>>> a8ed216a
                     break;
                 }
             #endif // #if PSYDOOM_MODS
